---
title: Contributor Guide
description: How to get contribute to Brigade
section: contributor-guide
weight: 8
---

This contributor guide is intended as a comprehensive introduction for
developers who are looking to get involved with contributing directly to the
Brigade project itself. Those wishing to contribute to other Brigade-related
projects -- event gateways, for instance -- are also likely to find value in
this documentation, as the maintainers have worked hard to ensure a consistent
developer experience across all projects.

This guide is decomposed into the following, high-level topics:

- [Contribution Workflow](workflow)
- [Signing Commits](signing)
- [Hacking on Brigade](hacking)
- [Releasing Brigade](releasing)
<<<<<<< HEAD
- [Contributor Ladder](ladder)
=======
- [Code Review Guide](reviewing)
>>>>>>> 3470acff
<|MERGE_RESOLUTION|>--- conflicted
+++ resolved
@@ -18,8 +18,5 @@
 - [Signing Commits](signing)
 - [Hacking on Brigade](hacking)
 - [Releasing Brigade](releasing)
-<<<<<<< HEAD
 - [Contributor Ladder](ladder)
-=======
-- [Code Review Guide](reviewing)
->>>>>>> 3470acff
+- [Code Review Guide](reviewing)