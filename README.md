# Brigade: Event-based Scripting for Kubernetes

![Build Status](http://badges.technosophos.me/v1/github/build/Azure/brigade/badge.svg?branch=master)

Script simple and complex workflows using JavaScript. Chain together containers,
running them in parallel or serially. Fire scripts based on times, GitHub events,
Docker pushes, or any other trigger. Brigade is the tool for creating pipelines
for Kubernetes.

- JavaScript scripting
- Project-based management
- Configurable event hooks
- Easy construction of pipelines
- Check out the [docs](/docs/index.md) to get started.

[![asciicast](https://asciinema.org/a/JBsjOpah4nTBvjqDT5dAWvefG.png)](https://asciinema.org/a/JBsjOpah4nTBvjqDT5dAWvefG)

## The Brigade Technology Stack

- Brigade :heart: JavaScript: Writing Brigade pipelines is as easy as writing a few lines of JavaScript.
- Brigade :heart: Kubernetes: Brigade is Kubernetes-native. Your builds are translated into
  pods, secrets, and services
- Brigade :heart: Docker: No need for special plugins or elaborate extensions. Brigade uses
  off-the-shelf Docker images to run your jobs. And Brigade also supports DockerHub
  webhooks.
- Brigade :heart: GitHub: Brigade comes with built-in support for GitHub, DockerHub, and
  other popular web services. And it can be easily extended to support your own
  services.

The [design introduction](docs/topics/design.md) introduces Brigade concepts and
architecture.

## Quickstart

1. Install Brigade
2. Create a Brigade project
3. Write a Brigade script
4. Execute the script

The easiest way to install Brigade into your Kubernetes cluster is to install it using Helm.

```console
$ helm repo add brigade https://azure.github.io/brigade
$ helm install -n brigade brigade/brigade
```

You will now have Brigade installed.

To create new projects, use the `brigade-project` Helm chart. While inside the Git
repository cloned above, run these commands:

```console
$ helm inspect values brigade/brigade-project > myvalues.yaml
$ # edit myvalues.yaml
```

When editing `myvalues.yaml`, follow the instructions in that file for configuring
your new project. Once you have customized that file, you can install the project
based on your new configuration by passing it with `-f myvalues.yaml`.

```console
$ helm install --name my-project brigade/brigade-project -f myvalues.yaml
```

Now creating your first `brigade.js` is as easy as this:

```javascript
const { events } = require('brigadier')

events.on("exec", (brigadeEvent, project) => {
  console.log("Hello world!")
})
```

Check out [the tutorial](/docs/intro/) for more on creating scripts.

> In the future, Brigade will provide prebuilt `brig` binaries. But currently you
need to build your own. Take a look at the [Developer's Guide](/docs/topics/developers.md)
to learn more.

Assuming you named your project `deis/empty-testbed`, you can run a `brigade.js`
file like this:

```console
$ brig run -f brigade.js deis/empty-testbed
```

This will show you the detailed output of running your `brigade.js` script's
`exec` hook.

(To see the names of your projects, run `brig project list`.)

## Related Projects

* [Kashti](https://github.com/Azure/kashti) - a dashboard for your Brigade pipelines.
* [Brigadeterm](https://github.com/slok/brigadeterm) - a simple terminal ui for brigade pipelining system.
* Gateways
<<<<<<< HEAD
  - [BitBucket events](https://bitbucket.org/lukepatrick/bit-brigade): Support for BitBucket repositories
  - [Kubernetes events](https://github.com/azure/brigade-k8s-gateway): Gateway that listens to Kubernetes event stream
  - [Event Gride gateway](https://github.com/radu-matei/brigade-eventgrid-gateway)" Gateway for Azure Event Grid events
=======
  - [BitBucket events](https://github.com/lukepatrick/brigade-bitbucket-gateway): Gateway Support for BitBucket repositories
  - [GitLab events](https://github.com/lukepatrick/brigade-gitlab-gateway): Gateway Support for GitLab repositories
  - [Kubernetes events](https://github.com/azure/brigade-k8s-gateway): Gateway that listens to Kubernetes event stream
>>>>>>> c66e2aec
  - [Trello and Generic Webhooks](https://github.com/technosophos/brigade-trello): Experimental gateway for Trello and for generic webhooks


## Brigade :heart: Developers

To get started head to the [developer's guide](docs/topics/developers.md)

Brigade is well-tested on Minikube and Azure Container Services.

# Contributing

This project welcomes contributions and suggestions.  Most contributions require you to agree to a
Contributor License Agreement (CLA) declaring that you have the right to, and actually do, grant us
the rights to use your contribution. For details, visit https://cla.microsoft.com.

When you submit a pull request, a CLA-bot will automatically determine whether you need to provide
a CLA and decorate the PR appropriately (e.g., label, comment). Simply follow the instructions
provided by the bot. You will only need to do this once across all repos using our CLA.

This project has adopted the [Microsoft Open Source Code of Conduct](https://opensource.microsoft.com/codeofconduct/).
For more information see the [Code of Conduct FAQ](https://opensource.microsoft.com/codeofconduct/faq/) or
contact [opencode@microsoft.com](mailto:opencode@microsoft.com) with any additional questions or comments.<|MERGE_RESOLUTION|>--- conflicted
+++ resolved
@@ -95,17 +95,11 @@
 * [Kashti](https://github.com/Azure/kashti) - a dashboard for your Brigade pipelines.
 * [Brigadeterm](https://github.com/slok/brigadeterm) - a simple terminal ui for brigade pipelining system.
 * Gateways
-<<<<<<< HEAD
-  - [BitBucket events](https://bitbucket.org/lukepatrick/bit-brigade): Support for BitBucket repositories
-  - [Kubernetes events](https://github.com/azure/brigade-k8s-gateway): Gateway that listens to Kubernetes event stream
-  - [Event Gride gateway](https://github.com/radu-matei/brigade-eventgrid-gateway)" Gateway for Azure Event Grid events
-=======
   - [BitBucket events](https://github.com/lukepatrick/brigade-bitbucket-gateway): Gateway Support for BitBucket repositories
   - [GitLab events](https://github.com/lukepatrick/brigade-gitlab-gateway): Gateway Support for GitLab repositories
   - [Kubernetes events](https://github.com/azure/brigade-k8s-gateway): Gateway that listens to Kubernetes event stream
->>>>>>> c66e2aec
+  - [Event Grid gateway](https://github.com/radu-matei/brigade-eventgrid-gateway)" Gateway for Azure Event Grid events
   - [Trello and Generic Webhooks](https://github.com/technosophos/brigade-trello): Experimental gateway for Trello and for generic webhooks
-
 
 ## Brigade :heart: Developers
 
